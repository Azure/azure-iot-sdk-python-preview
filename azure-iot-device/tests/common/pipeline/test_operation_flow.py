# -------------------------------------------------------------------------
# Copyright (c) Microsoft Corporation. All rights reserved.
# Licensed under the MIT License. See License.txt in the project root for
# license information.
# --------------------------------------------------------------------------
import logging
import pytest
from azure.iot.device.common.pipeline import (
    pipeline_thread,
    pipeline_stages_base,
    pipeline_ops_base,
    pipeline_events_base,
)
from azure.iot.device.common.pipeline.operation_flow import (
    delegate_to_different_op,
    complete_op,
    pass_op_to_next_stage,
)
from tests.common.pipeline.helpers import (
    make_mock_stage,
    assert_callback_failed,
    assert_callback_succeeded,
    UnhandledException,
)

logging.basicConfig(level=logging.INFO)


# This fixture makes it look like all test in this file  tests are running
# inside the pipeline thread.  Because this is an autouse fixture, we
# manually add it to the individual test.py files that need it.  If,
# instead, we had added it to some conftest.py, it would be applied to
# every tests in every file and we don't want that.
@pytest.fixture(autouse=True)
def apply_fake_pipeline_thread(fake_pipeline_thread):
    pass


class MockPipelineStage(pipeline_stages_base.PipelineStage):
    def _execute_op(self, op):
        pass_op_to_next_stage(self, op)


@pytest.fixture
def stage(mocker):
    return make_mock_stage(mocker, MockPipelineStage)


<<<<<<< HEAD
@pytest.mark.describe("run_ops_in_serial()")
class TestRunOpsSerial(object):
    @pytest.mark.it("Accepts a list of operators and a callback")
    def test_accepts_default_args(self, stage, op, op2, callback):
        run_ops_in_serial(stage, op, op2, callback=callback)

    @pytest.mark.it("Accepts finally_op as an optional keyword args")
    def test_accepts_finally_op(self, stage, op, op2, finally_op, callback):
        run_ops_in_serial(stage, op, op2, callback=callback, finally_op=finally_op)

    @pytest.mark.it("Throws TypeError for any keyword args besides finally_op and callback")
    def test_throws_for_unknown_keyword_args(self, stage, op, op2, op3, callback):
        with pytest.raises(TypeError):
            run_ops_in_serial(stage, op, op2, callback=callback, unknown_arg=op3)

    @pytest.mark.it("Requires the callback arg")
    def test_throws_on_missing_callback(self, stage, op, op2):
        with pytest.raises(TypeError):
            run_ops_in_serial(stage, op, op2)


@pytest.mark.describe("run_ops_in_serial() -- called with one op and no finally_op")
class TestRunOpsSerialOneOpButNoFinallyOp(object):
    @pytest.mark.it("Runs the op")
    def test_runs_operation(self, mocker, stage, callback, op):
        run_ops_in_serial(stage, op, callback=callback)
        assert stage.next._execute_op.call_count == 1
        assert stage.next._execute_op.call_args == mocker.call(op)

    @pytest.mark.it("Calls the callback with no error if the op succeeds")
    def test_successful_operation(self, stage, callback, op):
        run_ops_in_serial(stage, op, callback=callback)
        assert_callback_succeeded(op=op, callback=callback)

    @pytest.mark.it("Calls the callback with the op error if the op fails")
    def test_failed_operation(self, stage, callback, op):
        op.action = "fail"
        run_ops_in_serial(stage, op, callback=callback)
        assert_callback_failed(op=op, callback=callback)

    @pytest.mark.it(
        "Handles Exceptions raised in the callback and passes them to the unhandled error handler"
    )
    def test_callback_throws_exception(
        self, stage, mocker, fake_exception, op, unhandled_error_handler
    ):
        callback = mocker.Mock(side_effect=fake_exception)
        run_ops_in_serial(stage, op, callback=callback)
        assert callback.call_count == 1
        assert callback.call_args == mocker.call(op)
        assert unhandled_error_handler.call_count == 1
        assert unhandled_error_handler.call_args == mocker.call(fake_exception)

    @pytest.mark.it("Allows any BaseExceptions raised in the callback to propagate")
    def test_callback_throws_base_exception(self, stage, mocker, fake_base_exception, op):
        callback = mocker.Mock(side_effect=fake_base_exception)
        with pytest.raises(UnhandledException):
            run_ops_in_serial(stage, op, callback=callback)


@pytest.mark.describe("run_ops_in_serial() -- called with one op and finally_op")
class TestRunOpsSerialOneOpAndFinallyOp(object):
    @pytest.mark.it("Runs the first op")
    def test_runs_first_op(self, mocker, stage, callback, op, finally_op):
        run_ops_in_serial(stage, op, finally_op=finally_op, callback=callback)
        assert stage.next._execute_op.call_args_list[0] == mocker.call(op)

    @pytest.mark.it("Runs finally_op if the op succeeds")
    def test_runs_finally_op_on_success(self, mocker, stage, callback, op, finally_op):
        run_ops_in_serial(stage, op, finally_op=finally_op, callback=callback)
        assert stage.next._execute_op.call_args_list[1] == mocker.call(finally_op)

    @pytest.mark.it("Runs finally_op if the op fails")
    def test_runs_finally_op_on_op_failure(self, mocker, stage, callback, op, finally_op):
        op.action = "fail"
        run_ops_in_serial(stage, op, finally_op=finally_op, callback=callback)
        assert stage.next._execute_op.call_args_list[1] == mocker.call(finally_op)

    @pytest.mark.it(
        "Calls the callback with the finally_op error if op succeeds and finally_op fails"
    )
    def test_calls_callback_with_error_if_op_succeeds_and_finally_op_fails(
        self, stage, callback, op, finally_op
    ):
        finally_op.action = "fail"
        run_ops_in_serial(stage, op, finally_op=finally_op, callback=callback)
        assert_callback_failed(callback=callback, op=finally_op, error=finally_op.error)

    @pytest.mark.it("Calls the callback with no error if op succeeds and finally_op succeeds")
    def test_callback_with_success_if_op_and_finally_op_succeed(
        self, stage, callback, op, finally_op
    ):
        run_ops_in_serial(stage, op, finally_op=finally_op, callback=callback)
        assert_callback_succeeded(callback=callback, op=finally_op)

    @pytest.mark.it(
        "Calls the callback with the finally op and the op error if op fails and finally_op also fails"
    )
    def test_callback_with_error_if_op_and_finally_op_both_fail(
        self, stage, callback, op, finally_op
    ):
        op.action = "fail"
        finally_op.action = "fail"
        run_ops_in_serial(stage, op, finally_op=finally_op, callback=callback)
        assert_callback_failed(callback=callback, op=finally_op, error=op.error)

    @pytest.mark.it(
        "Calls the callback with the finally op and the op error if op fails and finally_op succeeds"
    )
    def test_callback_with_error_if_op_fails_and_finally_op_succeeds(
        self, stage, callback, op, finally_op
    ):
        op.action = "fail"
        run_ops_in_serial(stage, op, finally_op=finally_op, callback=callback)
        assert_callback_failed(callback=callback, op=finally_op, error=op.error)

    @pytest.mark.it(
        "Handles Exceptions raised in the callback and passes them to the unhandled error handler"
    )
    def test_callback_raises_exception(
        self, stage, op, finally_op, fake_exception, mocker, unhandled_error_handler
    ):
        callback = mocker.Mock(side_effect=fake_exception)
        run_ops_in_serial(stage, op, finally_op=finally_op, callback=callback)
        assert callback.call_count == 1
        assert callback.call_args == mocker.call(finally_op)
        assert unhandled_error_handler.call_count == 1
        assert unhandled_error_handler.call_args == mocker.call(fake_exception)

    @pytest.mark.it("Allows any BaseExceptions raised in the callback to propagate")
    def test_callback_raises_base_exception(
        self, stage, op, finally_op, fake_base_exception, mocker
    ):
        callback = mocker.Mock(side_effect=fake_base_exception)
        with pytest.raises(UnhandledException):
            run_ops_in_serial(stage, op, finally_op=finally_op, callback=callback)


@pytest.mark.describe("run_ops_in_serial() -- called with multiple ops and no finally_op")
class TestRunOpsSerialThreeOpsButNoFinallyOp(object):
    @pytest.mark.it("Runs the first op")
    def test_runs_first_op(self, mocker, stage, op, op2, op3, callback):
        op.action = "pend"
        run_ops_in_serial(stage, op, op2, op3, callback=callback)
        assert stage.next._execute_op.call_count == 1
        assert stage.next._execute_op.call_args == mocker.call(op)

    @pytest.mark.it("Does not call the second or third op if the first op fails")
    def test_does_not_call_second_or_third_op_if_first_op_fails(
        self, mocker, stage, op, op2, op3, callback
    ):
        op.action = "fail"
        run_ops_in_serial(stage, op, op2, op3, callback=callback)
        assert stage.next._execute_op.call_count == 1
        assert stage.next._execute_op.call_args == mocker.call(op)

    @pytest.mark.it("Calls the callback with the first op error if the first op fails")
    def test_calls_callback_when_first_op_fails(self, stage, op, op2, op3, callback):
        op.action = "fail"
        run_ops_in_serial(stage, op, op2, op3, callback=callback)
        assert_callback_failed(callback=callback, op=op)

    @pytest.mark.it(
        "Handles Exceptions raised in the callback and passes them to the unhandled error handler"
    )
    def test_callback_raises_exception(
        self, stage, op, op2, op3, fake_exception, mocker, unhandled_error_handler
    ):
        callback = mocker.Mock(side_effect=fake_exception)
        run_ops_in_serial(stage, op, op2, op3, callback=callback)
        assert callback.call_count == 1
        assert callback.call_args == mocker.call(op3)
        assert unhandled_error_handler.call_count == 1
        assert unhandled_error_handler.call_args == mocker.call(fake_exception)

    @pytest.mark.it("Allows any BaseExceptions raised in the callback to propagate")
    def test_callback_raises_base_exception(self, stage, op, op2, op3, fake_base_exception, mocker):
        callback = mocker.Mock(side_effect=fake_base_exception)
        with pytest.raises(UnhandledException):
            run_ops_in_serial(stage, op, op2, op3, callback=callback)

    @pytest.mark.it("Runs the second op only after the first op succeeds")
    def test_runs_second_op_after_first_op_succceeds(self, mocker, stage, op, op2, op3, callback):
        op.action = "pend"
        op2.action = "pend"
        run_ops_in_serial(stage, op, op2, op3, callback=callback)
        assert stage.next._execute_op.call_count == 1
        assert stage.next._execute_op.call_args == mocker.call(op)
        complete_op(stage.next, op)
        assert stage.next._execute_op.call_count == 2
        assert stage.next._execute_op.call_args_list[1] == mocker.call(op2)

    @pytest.mark.it("Does not run the third op after the second op fails")
    def test_does_not_run_third_op_if_second_op_fails(self, mocker, stage, op, op2, op3, callback):
        op2.action = "fail"
        run_ops_in_serial(stage, op, op2, op3, callback=callback)
        assert stage.next._execute_op.call_count == 2
        assert stage.next._execute_op.call_args_list[0] == mocker.call(op)
        assert stage.next._execute_op.call_args_list[1] == mocker.call(op2)

    @pytest.mark.it("Calls the callback with the second op error if the second op fails")
    def test_calls_callback_when_second_op_fails(self, stage, op, op2, op3, callback):
        op2.action = "fail"
        run_ops_in_serial(stage, op, op2, op3, callback=callback)
        assert_callback_failed(callback=callback, op=op2)

    @pytest.mark.it("Calls the third op only after the second op succeeds")
    def test_calls_third_op_after_second_op_succeeds(self, mocker, stage, op, op2, op3, callback):
        op2.action = "pend"
        run_ops_in_serial(stage, op, op2, op3, callback=callback)
        assert stage.next._execute_op.call_count == 2
        assert stage.next._execute_op.call_args_list[0] == mocker.call(op)
        assert stage.next._execute_op.call_args_list[1] == mocker.call(op2)
        complete_op(stage.next, op2)
        assert stage.next._execute_op.call_count == 3
        assert stage.next._execute_op.call_args_list[2] == mocker.call(op3)

    @pytest.mark.it("Calls the callback with success if the third op succeeds")
    def test_calls_callback_with_third_op_succeeds(self, stage, op, op2, op3, callback):
        run_ops_in_serial(stage, op, op2, op3, callback=callback)
        assert_callback_succeeded(callback=callback, op=op3)

    @pytest.mark.it("Calls the callback with the third op error if the third op fails")
    def test_calls_callback_when_third_op_fails(self, stage, op, op2, op3, callback):
        op3.action = "fail"
        run_ops_in_serial(stage, op, op2, op3, callback=callback)
        assert_callback_failed(callback=callback, op=op3)


@pytest.mark.describe("run_ops_in_serial() -- called with multiple ops and no finally_op")
class TestRunOpsSerialThreeOpsAndFinallyOp(object):
    @pytest.mark.it("Runs the first op")
    def test_runs_first_op(self, mocker, stage, op, op2, op3, finally_op, callback):
        op.action = "pend"
        run_ops_in_serial(stage, op, op2, op3, finally_op=finally_op, callback=callback)
        assert stage.next._execute_op.call_count == 1
        assert stage.next._execute_op.call_args == mocker.call(op)

    @pytest.mark.it(
        "Does not call the second or third op, bue does call the fanally_op if the first op fails"
    )
    def test_runs_finally_op_if_first_op_fails(
        self, mocker, stage, op, op2, op3, finally_op, callback
    ):
        op.action = "fail"
        run_ops_in_serial(stage, op, op2, op3, finally_op=finally_op, callback=callback)
        assert stage.next._execute_op.call_count == 2
        assert stage.next._execute_op.call_args_list[0] == mocker.call(op)
        assert stage.next._execute_op.call_args_list[1] == mocker.call(finally_op)

    @pytest.mark.it(
        "Calls the callback with the finally_op and the first_op error if the first op fails and finally_op succeeds"
    )
    def test_calls_callback_with_error_when_first_op_fails_and_finally_op_succeeds(
        self, stage, op, op2, op3, finally_op, callback
    ):
        op.action = "fail"
        run_ops_in_serial(stage, op, op2, op3, finally_op=finally_op, callback=callback)
        assert_callback_failed(callback=callback, op=finally_op, error=op.error)

    @pytest.mark.it(
        "Calls the callback with the finally_op and the first_op error if the first op fails and finally_op also fails"
    )
    def test_calls_callbacK_with_error_when_first_op_and_finally_op_both_fail(
        self, stage, op, op2, op3, finally_op, callback
    ):
        op.action = "fail"
        finally_op.action = "fail"
        run_ops_in_serial(stage, op, op2, op3, finally_op=finally_op, callback=callback)
        assert_callback_failed(callback=callback, op=finally_op, error=finally_op.error)

    @pytest.mark.it(
        "Handles Exceptions raised in the callback and passes them to the unhandled error handler"
    )
    def test_callback_raises_exception(
        self, stage, op, op2, op3, finally_op, fake_exception, mocker, unhandled_error_handler
    ):
        callback = mocker.Mock(side_effect=fake_exception)
        run_ops_in_serial(stage, op, op2, op3, callback=callback, finally_op=finally_op)
        assert unhandled_error_handler.call_count == 1
        assert unhandled_error_handler.call_args == mocker.call(fake_exception)

    @pytest.mark.it("Allows any BaseExceptions raised in the callback to propagate")
    def test_callback_raises_base_exception(
        self, stage, op, op2, op3, finally_op, fake_base_exception, mocker
    ):
        callback = mocker.Mock(side_effect=fake_base_exception)
        with pytest.raises(UnhandledException):
            run_ops_in_serial(stage, op, op2, op3, callback=callback, finally_op=finally_op)

    @pytest.mark.it("Runs the second op only after the first op succeeds")
    def test_runs_second_op(self, mocker, stage, op, op2, op3, finally_op, callback):
        op.action = "pend"
        op2.action = "pend"
        run_ops_in_serial(stage, op, op2, op3, callback=callback, finally_op=finally_op)
        assert stage.next._execute_op.call_count == 1
        assert stage.next._execute_op.call_args == mocker.call(op)
        complete_op(stage.next, op)
        assert stage.next._execute_op.call_args_list[1] == mocker.call(op2)

    @pytest.mark.it("Does not run the third op but does run finally_op if the second op fails")
    def test_runs_finally_op_when_second_op_fails(
        self, mocker, stage, op, op2, op3, finally_op, callback
    ):
        op2.action = "fail"
        run_ops_in_serial(stage, op, op2, op3, callback=callback, finally_op=finally_op)
        assert stage.next._execute_op.call_count == 3
        assert stage.next._execute_op.call_args_list[0] == mocker.call(op)
        assert stage.next._execute_op.call_args_list[1] == mocker.call(op2)
        assert stage.next._execute_op.call_args_list[2] == mocker.call(finally_op)

    @pytest.mark.it(
        "Calls the callback with the finally_op and the  second_op error if the second op fails and finally_op succeeds"
    )
    def test_calls_callback_with_error_when_second_op_fails_and_finally_op_succeeds(
        self, stage, op, op2, op3, finally_op, callback
    ):
        op2.action = "fail"
        run_ops_in_serial(stage, op, op2, op3, finally_op=finally_op, callback=callback)
        assert_callback_failed(callback=callback, op=finally_op, error=op.error)

    @pytest.mark.it(
        "Calls the callback with the finally_op and the second_op error if the second op fails and finally_op also fails"
    )
    def test_calls_callback_with_error_when_second_op_and_finally_op_both_fail(
        self, stage, op, op2, op3, finally_op, callback
    ):
        op2.action = "fail"
        finally_op.action = "fail"
        run_ops_in_serial(stage, op, op2, op3, finally_op=finally_op, callback=callback)
        assert_callback_failed(callback=callback, op=finally_op, error=finally_op.error)
        pass

    @pytest.mark.it("Runs the third op only after the second op succeeds")
    def test_runs_third_op_after_second_op_succeeds(
        self, mocker, stage, op, op2, op3, finally_op, callback
    ):
        op2.action = "pend"
        run_ops_in_serial(stage, op, op2, op3, callback=callback, finally_op=finally_op)
        assert stage.next._execute_op.call_count == 2
        assert stage.next._execute_op.call_args_list[0] == mocker.call(op)
        assert stage.next._execute_op.call_args_list[1] == mocker.call(op2)
        complete_op(stage.next, op2)
        assert stage.next._execute_op.call_count == 4
        assert stage.next._execute_op.call_args_list[2] == mocker.call(op3)
        assert stage.next._execute_op.call_args_list[3] == mocker.call(finally_op)

    @pytest.mark.it("Runs finally_op if the third op fails")
    def test_runs_finally_op_if_third_op_fails(
        self, mocker, stage, op, op2, op3, finally_op, callback
    ):
        op3.action = "fail"
        run_ops_in_serial(stage, op, op2, op3, callback=callback, finally_op=finally_op)
        assert stage.next._execute_op.call_count == 4
        assert stage.next._execute_op.call_args_list[3] == mocker.call(finally_op)

    @pytest.mark.it("Runs finally_op if the third op succeeds")
    def test_runs_finally_op_if_third_op_succeeds(
        self, mocker, stage, op, op2, op3, finally_op, callback
    ):
        run_ops_in_serial(stage, op, op2, op3, callback=callback, finally_op=finally_op)
        assert stage.next._execute_op.call_count == 4
        assert stage.next._execute_op.call_args_list[3] == mocker.call(finally_op)

    @pytest.mark.it(
        "Calls the callback with the finally_op if the third op succeeds and finally_op also succeeds"
    )
    def test_calls_callback_with_no_error_if_third_op_and_finally_op_both_succeed(
        self, stage, op, op2, op3, finally_op, callback
    ):
        run_ops_in_serial(stage, op, op2, op3, callback=callback, finally_op=finally_op)
        assert_callback_succeeded(callback=callback, op=finally_op)

    @pytest.mark.it(
        "Calls the callback with the finally_op if the third op succeeds and finally_op fails"
    )
    def test_calls_callback_with_error_if_third_op_succeeds_and_finally_op_fails(
        self, stage, op, op2, op3, finally_op, callback
    ):
        finally_op.action = "fail"
        run_ops_in_serial(stage, op, op2, op3, callback=callback, finally_op=finally_op)
        assert_callback_failed(callback=callback, op=finally_op, error=finally_op.error)

    @pytest.mark.it(
        "Calls the callback with the finally_op and the third_op error if the third op fails and finally_op succeeds"
    )
    def test_calls_callback_with_error_if_the_third_op_fails_and_finally_op_succeeds(
        self, stage, op, op2, op3, finally_op, callback
    ):
        op3.action = "fail"
        run_ops_in_serial(stage, op, op2, op3, callback=callback, finally_op=finally_op)
        assert_callback_failed(callback=callback, op=finally_op, error=op3.error)

    @pytest.mark.it(
        "Calls the callback with the finally_op and the  third op error if the third op fails and finally_op also fails"
    )
    def test_calls_callback_with_error_if_third_op_and_finally_op_both_fail(
        self, stage, op, op2, op3, finally_op, callback
    ):
        op3.action = "fail"
        finally_op.action = "fail"
        run_ops_in_serial(stage, op, op2, op3, callback=callback, finally_op=finally_op)
        assert_callback_failed(callback=callback, op=finally_op, error=op3.error)


=======
>>>>>>> c9774ee7
@pytest.mark.describe("delegate_to_different_op()")
class TestContineWithDifferntOp(object):
    @pytest.mark.it("Runs the new op and does not continue running the original op")
    def test_runs_new_op(self, mocker, stage, op, new_op):
        delegate_to_different_op(stage, original_op=op, new_op=new_op)
        assert stage.next.run_op.call_count == 1
        assert stage.next.run_op.call_args == mocker.call(new_op)

    @pytest.mark.it("Completes the original op after the new op completes")
    def test_completes_original_op_after_new_op_completes(self, stage, op, new_op, callback):
        op.callback = callback
        new_op.action = "pend"

        delegate_to_different_op(stage, original_op=op, new_op=new_op)
        assert callback.call_count == 0  # because new_op is pending

        complete_op(stage.next, new_op)
        assert_callback_succeeded(op=op)

    @pytest.mark.it("Returns the new op failure in the original op if new op fails")
    def test_returns_new_op_failure_in_original_op(self, stage, op, new_op, callback):
        op.callback = callback
        new_op.action = "fail"
        delegate_to_different_op(stage, original_op=op, new_op=new_op)
        assert_callback_failed(op=op, error=new_op.error)


@pytest.mark.describe("pass_op_to_next_stage()")
class TestContinueOp(object):
    @pytest.mark.it("Completes the op without continuing if the op has an error")
    def test_completes_op_with_error(self, mocker, stage, op, fake_exception, callback):
        op.error = fake_exception
        op.callback = callback
        pass_op_to_next_stage(stage, op)
        assert_callback_failed(op=op, error=fake_exception)
        assert stage.next.run_op.call_count == 0

    @pytest.mark.it("Fails the op if there is no next stage")
    def test_fails_op_when_no_next_stage(self, stage, op, callback):
        op.callback = callback
        stage.next = None
        pass_op_to_next_stage(stage, op)
        assert_callback_failed(op=op)
        pass

    @pytest.mark.it("Passes the op to the next stage")
    def test_passes_op_to_next_stage(self, mocker, stage, op, callback):
        pass_op_to_next_stage(stage, op)
        assert stage.next.run_op.call_count == 1
        assert stage.next.run_op.call_args == mocker.call(op)


@pytest.mark.describe("complete_op()")
class TestCompleteOp(object):
    @pytest.mark.it("Calls the op callback on success")
    def test_calls_callback_on_success(self, stage, op, callback):
        op.callback = callback
        complete_op(stage, op)
        assert_callback_succeeded(op)

    @pytest.mark.it("Calls the op callback on failure")
    def test_calls_callback_on_error(self, stage, op, callback, fake_exception):
        op.error = fake_exception
        op.callback = callback
        complete_op(stage, op)
        assert_callback_failed(op=op, error=fake_exception)

    @pytest.mark.it(
        "Handles Exceptions raised in operation callback and passes them to the unhandled error handler"
    )
    def test_op_callback_raises_exception(
        self, stage, op, fake_exception, mocker, unhandled_error_handler
    ):
        op.callback = mocker.Mock(side_effect=fake_exception)
        complete_op(stage, op)
        assert op.callback.call_count == 1
        assert op.callback.call_args == mocker.call(op)
        assert unhandled_error_handler.call_count == 1
        assert unhandled_error_handler.call_args == mocker.call(fake_exception)

    @pytest.mark.it("Allows any BaseExceptions raised in operation callback to propagate")
    def test_op_callback_raises_base_exception(self, stage, op, fake_base_exception, mocker):
        op.callback = mocker.Mock(side_effect=fake_base_exception)
        with pytest.raises(UnhandledException):
            complete_op(stage, op)<|MERGE_RESOLUTION|>--- conflicted
+++ resolved
@@ -46,414 +46,6 @@
     return make_mock_stage(mocker, MockPipelineStage)
 
 
-<<<<<<< HEAD
-@pytest.mark.describe("run_ops_in_serial()")
-class TestRunOpsSerial(object):
-    @pytest.mark.it("Accepts a list of operators and a callback")
-    def test_accepts_default_args(self, stage, op, op2, callback):
-        run_ops_in_serial(stage, op, op2, callback=callback)
-
-    @pytest.mark.it("Accepts finally_op as an optional keyword args")
-    def test_accepts_finally_op(self, stage, op, op2, finally_op, callback):
-        run_ops_in_serial(stage, op, op2, callback=callback, finally_op=finally_op)
-
-    @pytest.mark.it("Throws TypeError for any keyword args besides finally_op and callback")
-    def test_throws_for_unknown_keyword_args(self, stage, op, op2, op3, callback):
-        with pytest.raises(TypeError):
-            run_ops_in_serial(stage, op, op2, callback=callback, unknown_arg=op3)
-
-    @pytest.mark.it("Requires the callback arg")
-    def test_throws_on_missing_callback(self, stage, op, op2):
-        with pytest.raises(TypeError):
-            run_ops_in_serial(stage, op, op2)
-
-
-@pytest.mark.describe("run_ops_in_serial() -- called with one op and no finally_op")
-class TestRunOpsSerialOneOpButNoFinallyOp(object):
-    @pytest.mark.it("Runs the op")
-    def test_runs_operation(self, mocker, stage, callback, op):
-        run_ops_in_serial(stage, op, callback=callback)
-        assert stage.next._execute_op.call_count == 1
-        assert stage.next._execute_op.call_args == mocker.call(op)
-
-    @pytest.mark.it("Calls the callback with no error if the op succeeds")
-    def test_successful_operation(self, stage, callback, op):
-        run_ops_in_serial(stage, op, callback=callback)
-        assert_callback_succeeded(op=op, callback=callback)
-
-    @pytest.mark.it("Calls the callback with the op error if the op fails")
-    def test_failed_operation(self, stage, callback, op):
-        op.action = "fail"
-        run_ops_in_serial(stage, op, callback=callback)
-        assert_callback_failed(op=op, callback=callback)
-
-    @pytest.mark.it(
-        "Handles Exceptions raised in the callback and passes them to the unhandled error handler"
-    )
-    def test_callback_throws_exception(
-        self, stage, mocker, fake_exception, op, unhandled_error_handler
-    ):
-        callback = mocker.Mock(side_effect=fake_exception)
-        run_ops_in_serial(stage, op, callback=callback)
-        assert callback.call_count == 1
-        assert callback.call_args == mocker.call(op)
-        assert unhandled_error_handler.call_count == 1
-        assert unhandled_error_handler.call_args == mocker.call(fake_exception)
-
-    @pytest.mark.it("Allows any BaseExceptions raised in the callback to propagate")
-    def test_callback_throws_base_exception(self, stage, mocker, fake_base_exception, op):
-        callback = mocker.Mock(side_effect=fake_base_exception)
-        with pytest.raises(UnhandledException):
-            run_ops_in_serial(stage, op, callback=callback)
-
-
-@pytest.mark.describe("run_ops_in_serial() -- called with one op and finally_op")
-class TestRunOpsSerialOneOpAndFinallyOp(object):
-    @pytest.mark.it("Runs the first op")
-    def test_runs_first_op(self, mocker, stage, callback, op, finally_op):
-        run_ops_in_serial(stage, op, finally_op=finally_op, callback=callback)
-        assert stage.next._execute_op.call_args_list[0] == mocker.call(op)
-
-    @pytest.mark.it("Runs finally_op if the op succeeds")
-    def test_runs_finally_op_on_success(self, mocker, stage, callback, op, finally_op):
-        run_ops_in_serial(stage, op, finally_op=finally_op, callback=callback)
-        assert stage.next._execute_op.call_args_list[1] == mocker.call(finally_op)
-
-    @pytest.mark.it("Runs finally_op if the op fails")
-    def test_runs_finally_op_on_op_failure(self, mocker, stage, callback, op, finally_op):
-        op.action = "fail"
-        run_ops_in_serial(stage, op, finally_op=finally_op, callback=callback)
-        assert stage.next._execute_op.call_args_list[1] == mocker.call(finally_op)
-
-    @pytest.mark.it(
-        "Calls the callback with the finally_op error if op succeeds and finally_op fails"
-    )
-    def test_calls_callback_with_error_if_op_succeeds_and_finally_op_fails(
-        self, stage, callback, op, finally_op
-    ):
-        finally_op.action = "fail"
-        run_ops_in_serial(stage, op, finally_op=finally_op, callback=callback)
-        assert_callback_failed(callback=callback, op=finally_op, error=finally_op.error)
-
-    @pytest.mark.it("Calls the callback with no error if op succeeds and finally_op succeeds")
-    def test_callback_with_success_if_op_and_finally_op_succeed(
-        self, stage, callback, op, finally_op
-    ):
-        run_ops_in_serial(stage, op, finally_op=finally_op, callback=callback)
-        assert_callback_succeeded(callback=callback, op=finally_op)
-
-    @pytest.mark.it(
-        "Calls the callback with the finally op and the op error if op fails and finally_op also fails"
-    )
-    def test_callback_with_error_if_op_and_finally_op_both_fail(
-        self, stage, callback, op, finally_op
-    ):
-        op.action = "fail"
-        finally_op.action = "fail"
-        run_ops_in_serial(stage, op, finally_op=finally_op, callback=callback)
-        assert_callback_failed(callback=callback, op=finally_op, error=op.error)
-
-    @pytest.mark.it(
-        "Calls the callback with the finally op and the op error if op fails and finally_op succeeds"
-    )
-    def test_callback_with_error_if_op_fails_and_finally_op_succeeds(
-        self, stage, callback, op, finally_op
-    ):
-        op.action = "fail"
-        run_ops_in_serial(stage, op, finally_op=finally_op, callback=callback)
-        assert_callback_failed(callback=callback, op=finally_op, error=op.error)
-
-    @pytest.mark.it(
-        "Handles Exceptions raised in the callback and passes them to the unhandled error handler"
-    )
-    def test_callback_raises_exception(
-        self, stage, op, finally_op, fake_exception, mocker, unhandled_error_handler
-    ):
-        callback = mocker.Mock(side_effect=fake_exception)
-        run_ops_in_serial(stage, op, finally_op=finally_op, callback=callback)
-        assert callback.call_count == 1
-        assert callback.call_args == mocker.call(finally_op)
-        assert unhandled_error_handler.call_count == 1
-        assert unhandled_error_handler.call_args == mocker.call(fake_exception)
-
-    @pytest.mark.it("Allows any BaseExceptions raised in the callback to propagate")
-    def test_callback_raises_base_exception(
-        self, stage, op, finally_op, fake_base_exception, mocker
-    ):
-        callback = mocker.Mock(side_effect=fake_base_exception)
-        with pytest.raises(UnhandledException):
-            run_ops_in_serial(stage, op, finally_op=finally_op, callback=callback)
-
-
-@pytest.mark.describe("run_ops_in_serial() -- called with multiple ops and no finally_op")
-class TestRunOpsSerialThreeOpsButNoFinallyOp(object):
-    @pytest.mark.it("Runs the first op")
-    def test_runs_first_op(self, mocker, stage, op, op2, op3, callback):
-        op.action = "pend"
-        run_ops_in_serial(stage, op, op2, op3, callback=callback)
-        assert stage.next._execute_op.call_count == 1
-        assert stage.next._execute_op.call_args == mocker.call(op)
-
-    @pytest.mark.it("Does not call the second or third op if the first op fails")
-    def test_does_not_call_second_or_third_op_if_first_op_fails(
-        self, mocker, stage, op, op2, op3, callback
-    ):
-        op.action = "fail"
-        run_ops_in_serial(stage, op, op2, op3, callback=callback)
-        assert stage.next._execute_op.call_count == 1
-        assert stage.next._execute_op.call_args == mocker.call(op)
-
-    @pytest.mark.it("Calls the callback with the first op error if the first op fails")
-    def test_calls_callback_when_first_op_fails(self, stage, op, op2, op3, callback):
-        op.action = "fail"
-        run_ops_in_serial(stage, op, op2, op3, callback=callback)
-        assert_callback_failed(callback=callback, op=op)
-
-    @pytest.mark.it(
-        "Handles Exceptions raised in the callback and passes them to the unhandled error handler"
-    )
-    def test_callback_raises_exception(
-        self, stage, op, op2, op3, fake_exception, mocker, unhandled_error_handler
-    ):
-        callback = mocker.Mock(side_effect=fake_exception)
-        run_ops_in_serial(stage, op, op2, op3, callback=callback)
-        assert callback.call_count == 1
-        assert callback.call_args == mocker.call(op3)
-        assert unhandled_error_handler.call_count == 1
-        assert unhandled_error_handler.call_args == mocker.call(fake_exception)
-
-    @pytest.mark.it("Allows any BaseExceptions raised in the callback to propagate")
-    def test_callback_raises_base_exception(self, stage, op, op2, op3, fake_base_exception, mocker):
-        callback = mocker.Mock(side_effect=fake_base_exception)
-        with pytest.raises(UnhandledException):
-            run_ops_in_serial(stage, op, op2, op3, callback=callback)
-
-    @pytest.mark.it("Runs the second op only after the first op succeeds")
-    def test_runs_second_op_after_first_op_succceeds(self, mocker, stage, op, op2, op3, callback):
-        op.action = "pend"
-        op2.action = "pend"
-        run_ops_in_serial(stage, op, op2, op3, callback=callback)
-        assert stage.next._execute_op.call_count == 1
-        assert stage.next._execute_op.call_args == mocker.call(op)
-        complete_op(stage.next, op)
-        assert stage.next._execute_op.call_count == 2
-        assert stage.next._execute_op.call_args_list[1] == mocker.call(op2)
-
-    @pytest.mark.it("Does not run the third op after the second op fails")
-    def test_does_not_run_third_op_if_second_op_fails(self, mocker, stage, op, op2, op3, callback):
-        op2.action = "fail"
-        run_ops_in_serial(stage, op, op2, op3, callback=callback)
-        assert stage.next._execute_op.call_count == 2
-        assert stage.next._execute_op.call_args_list[0] == mocker.call(op)
-        assert stage.next._execute_op.call_args_list[1] == mocker.call(op2)
-
-    @pytest.mark.it("Calls the callback with the second op error if the second op fails")
-    def test_calls_callback_when_second_op_fails(self, stage, op, op2, op3, callback):
-        op2.action = "fail"
-        run_ops_in_serial(stage, op, op2, op3, callback=callback)
-        assert_callback_failed(callback=callback, op=op2)
-
-    @pytest.mark.it("Calls the third op only after the second op succeeds")
-    def test_calls_third_op_after_second_op_succeeds(self, mocker, stage, op, op2, op3, callback):
-        op2.action = "pend"
-        run_ops_in_serial(stage, op, op2, op3, callback=callback)
-        assert stage.next._execute_op.call_count == 2
-        assert stage.next._execute_op.call_args_list[0] == mocker.call(op)
-        assert stage.next._execute_op.call_args_list[1] == mocker.call(op2)
-        complete_op(stage.next, op2)
-        assert stage.next._execute_op.call_count == 3
-        assert stage.next._execute_op.call_args_list[2] == mocker.call(op3)
-
-    @pytest.mark.it("Calls the callback with success if the third op succeeds")
-    def test_calls_callback_with_third_op_succeeds(self, stage, op, op2, op3, callback):
-        run_ops_in_serial(stage, op, op2, op3, callback=callback)
-        assert_callback_succeeded(callback=callback, op=op3)
-
-    @pytest.mark.it("Calls the callback with the third op error if the third op fails")
-    def test_calls_callback_when_third_op_fails(self, stage, op, op2, op3, callback):
-        op3.action = "fail"
-        run_ops_in_serial(stage, op, op2, op3, callback=callback)
-        assert_callback_failed(callback=callback, op=op3)
-
-
-@pytest.mark.describe("run_ops_in_serial() -- called with multiple ops and no finally_op")
-class TestRunOpsSerialThreeOpsAndFinallyOp(object):
-    @pytest.mark.it("Runs the first op")
-    def test_runs_first_op(self, mocker, stage, op, op2, op3, finally_op, callback):
-        op.action = "pend"
-        run_ops_in_serial(stage, op, op2, op3, finally_op=finally_op, callback=callback)
-        assert stage.next._execute_op.call_count == 1
-        assert stage.next._execute_op.call_args == mocker.call(op)
-
-    @pytest.mark.it(
-        "Does not call the second or third op, bue does call the fanally_op if the first op fails"
-    )
-    def test_runs_finally_op_if_first_op_fails(
-        self, mocker, stage, op, op2, op3, finally_op, callback
-    ):
-        op.action = "fail"
-        run_ops_in_serial(stage, op, op2, op3, finally_op=finally_op, callback=callback)
-        assert stage.next._execute_op.call_count == 2
-        assert stage.next._execute_op.call_args_list[0] == mocker.call(op)
-        assert stage.next._execute_op.call_args_list[1] == mocker.call(finally_op)
-
-    @pytest.mark.it(
-        "Calls the callback with the finally_op and the first_op error if the first op fails and finally_op succeeds"
-    )
-    def test_calls_callback_with_error_when_first_op_fails_and_finally_op_succeeds(
-        self, stage, op, op2, op3, finally_op, callback
-    ):
-        op.action = "fail"
-        run_ops_in_serial(stage, op, op2, op3, finally_op=finally_op, callback=callback)
-        assert_callback_failed(callback=callback, op=finally_op, error=op.error)
-
-    @pytest.mark.it(
-        "Calls the callback with the finally_op and the first_op error if the first op fails and finally_op also fails"
-    )
-    def test_calls_callbacK_with_error_when_first_op_and_finally_op_both_fail(
-        self, stage, op, op2, op3, finally_op, callback
-    ):
-        op.action = "fail"
-        finally_op.action = "fail"
-        run_ops_in_serial(stage, op, op2, op3, finally_op=finally_op, callback=callback)
-        assert_callback_failed(callback=callback, op=finally_op, error=finally_op.error)
-
-    @pytest.mark.it(
-        "Handles Exceptions raised in the callback and passes them to the unhandled error handler"
-    )
-    def test_callback_raises_exception(
-        self, stage, op, op2, op3, finally_op, fake_exception, mocker, unhandled_error_handler
-    ):
-        callback = mocker.Mock(side_effect=fake_exception)
-        run_ops_in_serial(stage, op, op2, op3, callback=callback, finally_op=finally_op)
-        assert unhandled_error_handler.call_count == 1
-        assert unhandled_error_handler.call_args == mocker.call(fake_exception)
-
-    @pytest.mark.it("Allows any BaseExceptions raised in the callback to propagate")
-    def test_callback_raises_base_exception(
-        self, stage, op, op2, op3, finally_op, fake_base_exception, mocker
-    ):
-        callback = mocker.Mock(side_effect=fake_base_exception)
-        with pytest.raises(UnhandledException):
-            run_ops_in_serial(stage, op, op2, op3, callback=callback, finally_op=finally_op)
-
-    @pytest.mark.it("Runs the second op only after the first op succeeds")
-    def test_runs_second_op(self, mocker, stage, op, op2, op3, finally_op, callback):
-        op.action = "pend"
-        op2.action = "pend"
-        run_ops_in_serial(stage, op, op2, op3, callback=callback, finally_op=finally_op)
-        assert stage.next._execute_op.call_count == 1
-        assert stage.next._execute_op.call_args == mocker.call(op)
-        complete_op(stage.next, op)
-        assert stage.next._execute_op.call_args_list[1] == mocker.call(op2)
-
-    @pytest.mark.it("Does not run the third op but does run finally_op if the second op fails")
-    def test_runs_finally_op_when_second_op_fails(
-        self, mocker, stage, op, op2, op3, finally_op, callback
-    ):
-        op2.action = "fail"
-        run_ops_in_serial(stage, op, op2, op3, callback=callback, finally_op=finally_op)
-        assert stage.next._execute_op.call_count == 3
-        assert stage.next._execute_op.call_args_list[0] == mocker.call(op)
-        assert stage.next._execute_op.call_args_list[1] == mocker.call(op2)
-        assert stage.next._execute_op.call_args_list[2] == mocker.call(finally_op)
-
-    @pytest.mark.it(
-        "Calls the callback with the finally_op and the  second_op error if the second op fails and finally_op succeeds"
-    )
-    def test_calls_callback_with_error_when_second_op_fails_and_finally_op_succeeds(
-        self, stage, op, op2, op3, finally_op, callback
-    ):
-        op2.action = "fail"
-        run_ops_in_serial(stage, op, op2, op3, finally_op=finally_op, callback=callback)
-        assert_callback_failed(callback=callback, op=finally_op, error=op.error)
-
-    @pytest.mark.it(
-        "Calls the callback with the finally_op and the second_op error if the second op fails and finally_op also fails"
-    )
-    def test_calls_callback_with_error_when_second_op_and_finally_op_both_fail(
-        self, stage, op, op2, op3, finally_op, callback
-    ):
-        op2.action = "fail"
-        finally_op.action = "fail"
-        run_ops_in_serial(stage, op, op2, op3, finally_op=finally_op, callback=callback)
-        assert_callback_failed(callback=callback, op=finally_op, error=finally_op.error)
-        pass
-
-    @pytest.mark.it("Runs the third op only after the second op succeeds")
-    def test_runs_third_op_after_second_op_succeeds(
-        self, mocker, stage, op, op2, op3, finally_op, callback
-    ):
-        op2.action = "pend"
-        run_ops_in_serial(stage, op, op2, op3, callback=callback, finally_op=finally_op)
-        assert stage.next._execute_op.call_count == 2
-        assert stage.next._execute_op.call_args_list[0] == mocker.call(op)
-        assert stage.next._execute_op.call_args_list[1] == mocker.call(op2)
-        complete_op(stage.next, op2)
-        assert stage.next._execute_op.call_count == 4
-        assert stage.next._execute_op.call_args_list[2] == mocker.call(op3)
-        assert stage.next._execute_op.call_args_list[3] == mocker.call(finally_op)
-
-    @pytest.mark.it("Runs finally_op if the third op fails")
-    def test_runs_finally_op_if_third_op_fails(
-        self, mocker, stage, op, op2, op3, finally_op, callback
-    ):
-        op3.action = "fail"
-        run_ops_in_serial(stage, op, op2, op3, callback=callback, finally_op=finally_op)
-        assert stage.next._execute_op.call_count == 4
-        assert stage.next._execute_op.call_args_list[3] == mocker.call(finally_op)
-
-    @pytest.mark.it("Runs finally_op if the third op succeeds")
-    def test_runs_finally_op_if_third_op_succeeds(
-        self, mocker, stage, op, op2, op3, finally_op, callback
-    ):
-        run_ops_in_serial(stage, op, op2, op3, callback=callback, finally_op=finally_op)
-        assert stage.next._execute_op.call_count == 4
-        assert stage.next._execute_op.call_args_list[3] == mocker.call(finally_op)
-
-    @pytest.mark.it(
-        "Calls the callback with the finally_op if the third op succeeds and finally_op also succeeds"
-    )
-    def test_calls_callback_with_no_error_if_third_op_and_finally_op_both_succeed(
-        self, stage, op, op2, op3, finally_op, callback
-    ):
-        run_ops_in_serial(stage, op, op2, op3, callback=callback, finally_op=finally_op)
-        assert_callback_succeeded(callback=callback, op=finally_op)
-
-    @pytest.mark.it(
-        "Calls the callback with the finally_op if the third op succeeds and finally_op fails"
-    )
-    def test_calls_callback_with_error_if_third_op_succeeds_and_finally_op_fails(
-        self, stage, op, op2, op3, finally_op, callback
-    ):
-        finally_op.action = "fail"
-        run_ops_in_serial(stage, op, op2, op3, callback=callback, finally_op=finally_op)
-        assert_callback_failed(callback=callback, op=finally_op, error=finally_op.error)
-
-    @pytest.mark.it(
-        "Calls the callback with the finally_op and the third_op error if the third op fails and finally_op succeeds"
-    )
-    def test_calls_callback_with_error_if_the_third_op_fails_and_finally_op_succeeds(
-        self, stage, op, op2, op3, finally_op, callback
-    ):
-        op3.action = "fail"
-        run_ops_in_serial(stage, op, op2, op3, callback=callback, finally_op=finally_op)
-        assert_callback_failed(callback=callback, op=finally_op, error=op3.error)
-
-    @pytest.mark.it(
-        "Calls the callback with the finally_op and the  third op error if the third op fails and finally_op also fails"
-    )
-    def test_calls_callback_with_error_if_third_op_and_finally_op_both_fail(
-        self, stage, op, op2, op3, finally_op, callback
-    ):
-        op3.action = "fail"
-        finally_op.action = "fail"
-        run_ops_in_serial(stage, op, op2, op3, callback=callback, finally_op=finally_op)
-        assert_callback_failed(callback=callback, op=finally_op, error=op3.error)
-
-
-=======
->>>>>>> c9774ee7
 @pytest.mark.describe("delegate_to_different_op()")
 class TestContineWithDifferntOp(object):
     @pytest.mark.it("Runs the new op and does not continue running the original op")
